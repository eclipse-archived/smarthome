--- conflicted
+++ resolved
@@ -632,13 +632,8 @@
     }
 
     private void initializeHandler(Thing thing) {
-<<<<<<< HEAD
         if (isDisabledByStorage(thing.getUID())) {
-=======
-        if (storage != null && storage.containsKey(thing.getUID().getAsString())
-                && !storage.get(thing.getUID().getAsString())) {
             setThingStatus(thing, buildStatusInfo(ThingStatus.UNINITIALIZED, ThingStatusDetail.DISABLED));
->>>>>>> 3a9aa6ad
             logger.debug("Thing '{}' will not be initialized. It is marked as disabled.", thing.getUID());
             return;
         }
