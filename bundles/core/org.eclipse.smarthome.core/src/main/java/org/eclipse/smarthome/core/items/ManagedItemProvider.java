/**
 * Copyright (c) 2014 openHAB UG (haftungsbeschraenkt) and others.
 * All rights reserved. This program and the accompanying materials
 * are made available under the terms of the Eclipse Public License v1.0
 * which accompanies this distribution, and is available at
 * http://www.eclipse.org/legal/epl-v10.html
 */
package org.eclipse.smarthome.core.items;

import static org.eclipse.smarthome.core.internal.CoreActivator.getContext;

import java.util.ArrayList;
import java.util.Collection;
import java.util.List;
import java.util.concurrent.CopyOnWriteArrayList;

<<<<<<< HEAD
import org.eclipse.smarthome.core.events.EventPublisher;
=======
>>>>>>> 9866f63f
import org.eclipse.smarthome.core.storage.Storage;
import org.eclipse.smarthome.core.storage.StorageService;
import org.slf4j.Logger;
import org.slf4j.LoggerFactory;

/**
 * {@link ManagedItemProvider} is an OSGi service, that allows to add or remove
 * items at runtime by calling {@link ManagedItemProvider#addItem(Item)} or
 * {@link ManagedItemProvider#removeItem(Item)}. An added item is automatically
 * exposed to the {@link ItemRegistry}. Persistence of added Items is handled by
 * a {@link StorageService}. Items are being restored using the given
 * {@link ItemFactory}s.
 * 
 * @author Dennis Nobel - Initial contribution, added support for GroupItems
 * @author Thomas Eichstaedt-Engelen
 * @author Kai Kreuzer - improved return values
 */
public class ManagedItemProvider extends AbstractItemProvider {

<<<<<<< HEAD
	private static final Logger logger = 
		LoggerFactory.getLogger(ManagedItemProvider.class);

	private Storage<String> itemStorage;
	private Collection<ItemFactory> itemFactories = new CopyOnWriteArrayList<ItemFactory>();
	private EventPublisher eventPublisher;
	
	
	public void setStorageService(StorageService storageService) {
		this.itemStorage = 
			storageService.getStorage(getContext(), Item.class.getName());
	}

	public void unsetStorageService(StorageService storageService) {
		this.itemStorage = null;
	}

	public void addItemFactory(ItemFactory itemFactory) {
		itemFactories.add(itemFactory);
	}

	public void removeItemFactory(ItemFactory itemFactory) {
		itemFactories.remove(itemFactory);
	}
	
	public void setEventPublisher(EventPublisher eventPublisher) {
		this.eventPublisher = eventPublisher;
	}
	
	public void unsetEventPublisher(EventPublisher eventPublisher) {
		this.eventPublisher = null;
	}
	
	
	public Item addItem(Item item) {
		if (item == null) {
			throw new IllegalArgumentException("Cannot add null Item.");
		}

		String oldItemType = itemStorage.put(item.getName(), item.getType());
		Item oldItem = null;
		if (oldItemType != null) {
			oldItem = instantiateItem(oldItemType, item.getName());
			notifyItemChangeListenersAboutRemovedItem(oldItem);
		}
		
		notifyItemChangeListenersAboutAddedItem(item);
		return oldItem;
	}
	
	public Item removeItem(String itemName) {
		if (itemName == null) {
			throw new IllegalArgumentException("Cannot remove null Item");
		}

		String removedItemType = itemStorage.remove(itemName);
		if (removedItemType != null) {
			Item removedItem = instantiateItem(removedItemType, itemName);
			notifyItemChangeListenersAboutRemovedItem(removedItem);
			return removedItem;
		}
		return null;
	}

	/**
	 * Returns all Items of this {@link ItemProvider} being restored from the
	 * underlying {@link StorageService} and instantiated using the appropriate
	 * {@link ItemFactory}s.
	 * 
	 * {@inheritDoc}
	 */
	@Override
	public Collection<Item> getItems() {
		Collection<Item> storedItems = new ArrayList<Item>();
		for (String itemName : itemStorage.getKeys()) {
			String itemTypeName = itemStorage.get(itemName);
			storedItems.add(instantiateItem(itemTypeName, itemName));
		}
		return storedItems;
	}

	private Item instantiateItem(String itemTypeName, String itemName) {
		for (ItemFactory itemFactory : itemFactories) {
			GenericItem item = itemFactory.createItem(itemTypeName, itemName);
			if (item != null) {
				item.setEventPublisher(eventPublisher);
				return item;
			}
		}
		
		logger.debug(
			"Couldn't restore item '{}' of type '{}' ~ there is no appropriate ItemFactory available.",
			itemName, itemTypeName);
		return null;
	}
=======
    private static final String ITEM_TYPE_GROUP = "Group";

    private static final Logger logger = LoggerFactory.getLogger(ManagedItemProvider.class);

    private Storage<PersistedItem> itemStorage;
    private Collection<ItemFactory> itemFactories = new CopyOnWriteArrayList<ItemFactory>();

    private class PersistedItem {

        public PersistedItem(String itemType, List<String> groupNames) {
            this(itemType, groupNames, null);
        }

        public PersistedItem(String itemType, List<String> groupNames, String baseItemType) {
            this.itemType = itemType;
            this.groupNames = groupNames;
            this.baseItemType = baseItemType;
        }

        public String itemType;
        public List<String> groupNames;
        public String baseItemType;
    }

    public void addItemFactory(ItemFactory itemFactory) {
        itemFactories.add(itemFactory);
    }

    public void removeItemFactory(ItemFactory itemFactory) {
        itemFactories.remove(itemFactory);
    }

    public Item addItem(Item item) {
        if (item == null) {
            throw new IllegalArgumentException("Cannot add null Item.");
        }

        PersistedItem persistedItem = createPeristedItem(item);
        PersistedItem oldPersistedItem = itemStorage.put(item.getName(), persistedItem);
        Item oldItem = null;
        if (oldPersistedItem != null) {
            oldItem = restoreItem(oldPersistedItem, item.getName());
            notifyItemChangeListenersAboutRemovedItem(oldItem);
        }
        notifyItemChangeListenersAboutAddedItem(item);

        return oldItem;
    }

    private PersistedItem createPeristedItem(Item item) {
        PersistedItem persistedItem;
        String itemType = toItemFactoryName(item);

        if (item instanceof GroupItem) {
            String baseItemType = null;
            GenericItem baseItem = ((GroupItem) item).getBaseItem();
            if (baseItem != null) {
                baseItemType = toItemFactoryName(baseItem);
            }
            persistedItem = new PersistedItem(ITEM_TYPE_GROUP, item.getGroupNames(), baseItemType);
        } else {
            persistedItem = new PersistedItem(itemType, item.getGroupNames());
        }
        return persistedItem;
    }

    /**
     * Translates the Items class simple name into a type name understandable by
     * the {@link ItemFactory}s.
     * 
     * @param item
     *            the Item to translate the name
     * @return the translated ItemTypeName understandable by the
     *         {@link ItemFactory}s
     */
    private String toItemFactoryName(Item item) {
        return item.getType();
    }

    public Item removeItem(String itemName) {
        if (itemName == null) {
            throw new IllegalArgumentException("Cannot remove null Item");
        }

        PersistedItem removedPersistedItem = itemStorage.remove(itemName);
        if (removedPersistedItem != null) {
            Item removedItem = restoreItem(removedPersistedItem, itemName);
            notifyItemChangeListenersAboutRemovedItem(removedItem);
            return removedItem;
        }
        return null;
    }

    /**
     * Updates an item and returns the old item instance.
     * 
     * @param item
     *            item (must not be null)
     * @return old item
     * @throws IllegalArgumentException
     *             is thrown, when the item is null, or there exists no item
     *             with the given name
     */
    public Item updateItem(Item item) throws IllegalArgumentException {

        if (item == null) {
            throw new IllegalArgumentException("Cannot update null Item.");
        }

        String itemName = item.getName();

        PersistedItem persistedItem = itemStorage.get(itemName);
        if (persistedItem != null) {
            Item oldItem = restoreItem(persistedItem, itemName);
            PersistedItem peristedItem = createPeristedItem(item);
            itemStorage.put(itemName, peristedItem);
            notifyItemChangeListenersAboutUpdatedItem(oldItem, item);
            return oldItem;
        } else {
            throw new IllegalArgumentException("Item with name " + item.getName()
                    + " could not be found for update.");
        }

    }

    /**
     * Returns all Items of this {@link ItemProvider} being restored from the
     * underlying {@link StorageService} and instantiated using the appropriate
     * {@link ItemFactory}s.
     * 
     * {@inheritDoc}
     */
    @Override
    public Collection<Item> getItems() {
        Collection<Item> storedItems = new ArrayList<Item>();
        for (String itemName : itemStorage.getKeys()) {
            PersistedItem persistedItem = itemStorage.get(itemName);
            storedItems.add(restoreItem(persistedItem, itemName));
        }
        return storedItems;
    }

    private Item restoreItem(PersistedItem persistedItem, String itemName) {
        GenericItem item = null;

        if (persistedItem.itemType.equals(ITEM_TYPE_GROUP)) {
            if (persistedItem.baseItemType != null) {
                GenericItem baseItem = createItem(persistedItem.baseItemType, itemName);
                item = new GroupItem(itemName, baseItem);
            } else {
                item = new GroupItem(itemName);
            }
        } else {
            item = createItem(persistedItem.itemType, itemName);
        }

        List<String> groupNames = persistedItem.groupNames;
        if (item != null && groupNames != null) {
            for (String groupName : groupNames) {
                item.addGroupName(groupName);
            }
        }

        if (item == null) {
            logger.debug(
                    "Couldn't restore item '{}' of type '{}' ~ there is no appropriate ItemFactory available.",
                    itemName, persistedItem.itemType);
        }
        return item;
    }

    private GenericItem createItem(String itemType, String itemName) {

        for (ItemFactory factory : this.itemFactories) {
            GenericItem item = factory.createItem(itemType, itemName);
            if (item != null) {
                return item;
            }
        }

        logger.debug("Couldn't find ItemFactory for item '{}' of type '{}'", itemName, itemType);

        return null;
    }

    protected void setStorageService(StorageService storageService) {
        this.itemStorage = storageService.getStorage(Item.class.getName());
    }

    protected void unsetStorageService(StorageService storageService) {
        this.itemStorage = null;
    }
>>>>>>> 9866f63f

}<|MERGE_RESOLUTION|>--- conflicted
+++ resolved
@@ -7,17 +7,11 @@
  */
 package org.eclipse.smarthome.core.items;
 
-import static org.eclipse.smarthome.core.internal.CoreActivator.getContext;
-
 import java.util.ArrayList;
 import java.util.Collection;
 import java.util.List;
 import java.util.concurrent.CopyOnWriteArrayList;
 
-<<<<<<< HEAD
-import org.eclipse.smarthome.core.events.EventPublisher;
-=======
->>>>>>> 9866f63f
 import org.eclipse.smarthome.core.storage.Storage;
 import org.eclipse.smarthome.core.storage.StorageService;
 import org.slf4j.Logger;
@@ -37,103 +31,6 @@
  */
 public class ManagedItemProvider extends AbstractItemProvider {
 
-<<<<<<< HEAD
-	private static final Logger logger = 
-		LoggerFactory.getLogger(ManagedItemProvider.class);
-
-	private Storage<String> itemStorage;
-	private Collection<ItemFactory> itemFactories = new CopyOnWriteArrayList<ItemFactory>();
-	private EventPublisher eventPublisher;
-	
-	
-	public void setStorageService(StorageService storageService) {
-		this.itemStorage = 
-			storageService.getStorage(getContext(), Item.class.getName());
-	}
-
-	public void unsetStorageService(StorageService storageService) {
-		this.itemStorage = null;
-	}
-
-	public void addItemFactory(ItemFactory itemFactory) {
-		itemFactories.add(itemFactory);
-	}
-
-	public void removeItemFactory(ItemFactory itemFactory) {
-		itemFactories.remove(itemFactory);
-	}
-	
-	public void setEventPublisher(EventPublisher eventPublisher) {
-		this.eventPublisher = eventPublisher;
-	}
-	
-	public void unsetEventPublisher(EventPublisher eventPublisher) {
-		this.eventPublisher = null;
-	}
-	
-	
-	public Item addItem(Item item) {
-		if (item == null) {
-			throw new IllegalArgumentException("Cannot add null Item.");
-		}
-
-		String oldItemType = itemStorage.put(item.getName(), item.getType());
-		Item oldItem = null;
-		if (oldItemType != null) {
-			oldItem = instantiateItem(oldItemType, item.getName());
-			notifyItemChangeListenersAboutRemovedItem(oldItem);
-		}
-		
-		notifyItemChangeListenersAboutAddedItem(item);
-		return oldItem;
-	}
-	
-	public Item removeItem(String itemName) {
-		if (itemName == null) {
-			throw new IllegalArgumentException("Cannot remove null Item");
-		}
-
-		String removedItemType = itemStorage.remove(itemName);
-		if (removedItemType != null) {
-			Item removedItem = instantiateItem(removedItemType, itemName);
-			notifyItemChangeListenersAboutRemovedItem(removedItem);
-			return removedItem;
-		}
-		return null;
-	}
-
-	/**
-	 * Returns all Items of this {@link ItemProvider} being restored from the
-	 * underlying {@link StorageService} and instantiated using the appropriate
-	 * {@link ItemFactory}s.
-	 * 
-	 * {@inheritDoc}
-	 */
-	@Override
-	public Collection<Item> getItems() {
-		Collection<Item> storedItems = new ArrayList<Item>();
-		for (String itemName : itemStorage.getKeys()) {
-			String itemTypeName = itemStorage.get(itemName);
-			storedItems.add(instantiateItem(itemTypeName, itemName));
-		}
-		return storedItems;
-	}
-
-	private Item instantiateItem(String itemTypeName, String itemName) {
-		for (ItemFactory itemFactory : itemFactories) {
-			GenericItem item = itemFactory.createItem(itemTypeName, itemName);
-			if (item != null) {
-				item.setEventPublisher(eventPublisher);
-				return item;
-			}
-		}
-		
-		logger.debug(
-			"Couldn't restore item '{}' of type '{}' ~ there is no appropriate ItemFactory available.",
-			itemName, itemTypeName);
-		return null;
-	}
-=======
     private static final String ITEM_TYPE_GROUP = "Group";
 
     private static final Logger logger = LoggerFactory.getLogger(ManagedItemProvider.class);
@@ -326,6 +223,5 @@
     protected void unsetStorageService(StorageService storageService) {
         this.itemStorage = null;
     }
->>>>>>> 9866f63f
 
 }