<?xml version="1.0" encoding="UTF-8"?>
<!--

    Copyright (c) 2014 openHAB UG (haftungsbeschraenkt) and others.
    All rights reserved. This program and the accompanying materials
    are made available under the terms of the Eclipse Public License v1.0
    which accompanies this distribution, and is available at
    http://www.eclipse.org/legal/epl-v10.html

-->
<scr:component xmlns:scr="http://www.osgi.org/xmlns/scr/v1.1.0" immediate="true" name="org.eclipse.smarthome.core.manageditemprovider">
   <implementation class="org.eclipse.smarthome.core.items.ManagedItemProvider"/>
   
   <service>
      <provide interface="org.eclipse.smarthome.core.items.ItemProvider"/>
      <provide interface="org.eclipse.smarthome.core.items.ManagedItemProvider"/>
   </service>
   
   <reference bind="setStorageService" cardinality="1..1" 
      interface="org.eclipse.smarthome.core.storage.StorageService" name="StorageService" 
<<<<<<< HEAD
      policy="dynamic" unbind="unsetStorageService"/>
=======
      policy="static" unbind="unsetStorageService"/>
>>>>>>> 9866f63f
   <reference bind="addItemFactory" cardinality="0..n" 
      interface="org.eclipse.smarthome.core.items.ItemFactory" name="ItemFactory" 
      policy="dynamic" unbind="removeItemFactory"/>
   <reference bind="setEventPublisher" cardinality="0..1" 
      interface="org.eclipse.smarthome.core.events.EventPublisher" name="EventPublisher"
      policy="dynamic" unbind="unsetEventPublisher"/>
   
</scr:component><|MERGE_RESOLUTION|>--- conflicted
+++ resolved
@@ -18,16 +18,9 @@
    
    <reference bind="setStorageService" cardinality="1..1" 
       interface="org.eclipse.smarthome.core.storage.StorageService" name="StorageService" 
-<<<<<<< HEAD
-      policy="dynamic" unbind="unsetStorageService"/>
-=======
       policy="static" unbind="unsetStorageService"/>
->>>>>>> 9866f63f
    <reference bind="addItemFactory" cardinality="0..n" 
       interface="org.eclipse.smarthome.core.items.ItemFactory" name="ItemFactory" 
       policy="dynamic" unbind="removeItemFactory"/>
-   <reference bind="setEventPublisher" cardinality="0..1" 
-      interface="org.eclipse.smarthome.core.events.EventPublisher" name="EventPublisher"
-      policy="dynamic" unbind="unsetEventPublisher"/>
    
 </scr:component>