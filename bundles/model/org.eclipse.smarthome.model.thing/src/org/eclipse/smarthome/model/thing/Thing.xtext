grammar org.eclipse.smarthome.model.thing.Thing 

// disabled due to conflicts between the custom ID rule and the common INT rule
// with org.eclipse.xtext.common.Terminals

hidden(WS, ML_COMMENT, SL_COMMENT)

import "http://www.eclipse.org/emf/2002/Ecore" as ecore

generate thing "http://www.eclipse.org/smarthome/model/Thing"

ThingModel:
	things+=(ModelThing|ModelBridge)*;

// we add this rule in order to have a common superclass for types having properties
ModelPropertyContainer:
	ModelThing | ModelBridge | ModelChannel
;

ModelBridge returns ModelThing: 
	{ModelBridge}
	bridge?='Bridge' (id=UID | thingTypeId=UID_SEGMENT thingId=UID_SEGMENT)
    (label=STRING)?
    ('@' location=STRING)?
	('['
		properties+=ModelProperty? (',' properties+=ModelProperty)*
	']')?
	('{'
		('Things:')?
		things+=(ModelThing|ModelBridge)*
		('Channels:')?			
		channels+=ModelChannel*   
		
	'}')?
;

ModelThing:
	('Thing')? (id=UID | thingTypeId=UID_SEGMENT thingId=UID_SEGMENT)
	(label=STRING)?
	('(' bridgeUID = UID ')')?
	('@' location=STRING)?
	('['
		properties+=ModelProperty? (',' properties+=ModelProperty)*
	']')?
	('{'
		('Channels:')?
		channels+=ModelChannel*
	'}')?
;

ModelChannel:
<<<<<<< HEAD
	(channelKind= ('State' | 'Trigger'))? type=ModelItemType ':' id=UID_SEGMENT
=======
	(((channelKind= ('State' | 'Trigger'))? type=ModelItemType) | 'Type' channelType=UID_SEGMENT) ':' id=UID_SEGMENT
>>>>>>> 65942b9a
	('['
		properties+=ModelProperty (',' properties+=ModelProperty)*
	']')?
;

ModelItemType :
	'Switch' | 'Rollershutter' | 'Number' | 'String' | 'Dimmer' | 'Contact' | 'DateTime' | 'Color' | ID
;

ModelProperty:
	key=ID '=' value=ValueType
;

UID:
	UID_SEGMENT ':' UID_SEGMENT ':' UID_SEGMENT (=> ':' UID_SEGMENT)*
;

UID_SEGMENT :
	ID
;


ValueType returns ecore::EJavaObject:
	STRING | NUMBER | BOOLEAN
;

BOOLEAN returns ecore::EBoolean: 
	'true' | 'false'
;

NUMBER returns ecore::EBigDecimal:
	ID ('.' ID )?
;

terminal ID  		: '^'?('a'..'z'|'A'..'Z'|'_'|'-'|'0'..'9') ('a'..'z'|'A'..'Z'|'_'|'-'|'0'..'9')*;

// INT is disabled due to conflicts with the custom ID rule
// terminal INT: '0'..'9';

terminal STRING	: 
			'"' ( '\\' ('b'|'t'|'n'|'f'|'r'|'u'|'"'|"'"|'\\') | !('\\'|'"') )* '"' |
			"'" ( '\\' ('b'|'t'|'n'|'f'|'r'|'u'|'"'|"'"|'\\') | !('\\'|"'") )* "'"
		; 
terminal ML_COMMENT	: '/*' -> '*/';
terminal SL_COMMENT 	: '//' !('\n'|'\r')* ('\r'? '\n')?;

terminal WS			: (' '|'\t'|'\r'|'\n')+;

terminal ANY_OTHER: .;<|MERGE_RESOLUTION|>--- conflicted
+++ resolved
@@ -49,11 +49,7 @@
 ;
 
 ModelChannel:
-<<<<<<< HEAD
-	(channelKind= ('State' | 'Trigger'))? type=ModelItemType ':' id=UID_SEGMENT
-=======
 	(((channelKind= ('State' | 'Trigger'))? type=ModelItemType) | 'Type' channelType=UID_SEGMENT) ':' id=UID_SEGMENT
->>>>>>> 65942b9a
 	('['
 		properties+=ModelProperty (',' properties+=ModelProperty)*
 	']')?
