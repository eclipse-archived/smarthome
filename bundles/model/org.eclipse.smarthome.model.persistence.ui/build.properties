--- conflicted
+++ resolved
@@ -2,8 +2,4 @@
           src-gen/
 bin.includes = META-INF/,\
                .,\
-<<<<<<< HEAD
-               plugin.xml
-=======
-               plugin.xml
->>>>>>> f7b52025
+               plugin.xml