--- conflicted
+++ resolved
@@ -14,31 +14,6 @@
 
   <name>Eclipse SmartHome Paper UI</name>
 
-<<<<<<< HEAD
-  <properties>
-    <bundle.symbolicName>org.eclipse.smarthome.ui.paper</bundle.symbolicName>
-    <bundle.namespace>org.eclipse.smarthome.ui.paper</bundle.namespace>
-  </properties>
-
-  <build>
-    <plugins>
-      <plugin>
-        <artifactId>maven-clean-plugin</artifactId>
-        <configuration>
-          <filesets>
-            <fileset>
-              <directory>${basedir}</directory>
-              <includes>
-                <include>node_modules/**</include>
-                <include>npm_cache/**</include>
-                <include>npm_tmp/**</include>
-                <include>web/**</include>
-              </includes>
-            </fileset>
-          </filesets>
-        </configuration>
-      </plugin>
-=======
 	<build>
 		<plugins>
 			<plugin>
@@ -57,7 +32,6 @@
 					</filesets>
 				</configuration>
 			</plugin>
->>>>>>> 7a5a7db3
 
       <plugin>
         <groupId>com.github.eirslett</groupId>
